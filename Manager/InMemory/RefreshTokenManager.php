--- conflicted
+++ resolved
@@ -35,13 +35,8 @@
     {
         $count = \count($this->refreshTokens);
 
-<<<<<<< HEAD
         $now = new DateTimeImmutable();
-        $this->refreshTokens = array_filter($this->refreshTokens, function (RefreshToken $refreshToken) use ($now): bool {
-=======
-        $now = new DateTime();
         $this->refreshTokens = array_filter($this->refreshTokens, static function (RefreshToken $refreshToken) use ($now): bool {
->>>>>>> 119fa85c
             return $refreshToken->getExpiry() >= $now;
         });
 
