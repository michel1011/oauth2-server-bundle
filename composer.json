{
    "name": "trikoder/oauth2-bundle",
    "type": "symfony-bundle",
    "description": "Symfony bundle which provides OAuth 2.0 authorization/resource server capabilities.",
    "keywords": ["oauth2"],
    "homepage": "https://www.trikoder.net/",
    "license": "MIT",
    "authors": [
        {
            "name": "Petar Obradović",
            "email": "petar.obradovic@trikoder.net"
        }
    ],
    "require": {
        "php": ">=7.2",
        "doctrine/doctrine-bundle": "^1.8|^2.0",
        "doctrine/orm": "^2.7|^3.0",
        "league/oauth2-server": "^8.0",
        "psr/http-factory": "^1.0",
        "sensio/framework-extra-bundle": "^5.5",
        "symfony/psr-http-message-bridge": "^1.3",
        "symfony/security-bundle": "^4.4|^5.0",
        "symfony/framework-bundle": "^4.4|^5.0.2"
    },
    "require-dev": {
        "ext-timecop": "*",
        "ext-xdebug": "*",
<<<<<<< HEAD
        "friendsofphp/php-cs-fixer": "^2.16",
        "laminas/laminas-diactoros": "^2.2",
        "nyholm/psr7": "^1.2",
        "phpunit/phpunit": "^8.5",
        "roave/security-advisories": "dev-master",
        "symfony/browser-kit": "^4.4|^5.0",
        "symfony/phpunit-bridge": "^5.0"
=======
        "nyholm/psr7": "^1.1",
        "phpunit/phpunit": "^8.4",
        "symfony/browser-kit": "^3.4|^4.2",
        "symfony/phpunit-bridge": "^3.4|^4.4",
        "zendframework/zend-diactoros": "^2.1"
>>>>>>> 5d4b50dd
    },
    "autoload": {
        "psr-4": { "Trikoder\\Bundle\\OAuth2Bundle\\": "" },
        "exclude-from-classmap": [
            "/Tests/"
        ]
    },
    "scripts": {
        "lint": "php-cs-fixer fix",
        "test": "php -d timecop.func_override=1 vendor/bin/phpunit"
    },
    "suggest": {
        "nelmio/cors-bundle": "For handling CORS requests",
        "nyholm/psr7": "For a super lightweight PSR-7/17 implementation",
        "defuse/php-encryption": "For better performance when doing encryption"
    },
    "config": {
        "sort-packages": true
    },
    "extra": {
        "branch-alias": {
            "dev-master": "3.x-dev"
<<<<<<< HEAD
        },
        "symfony": {
            "require": "4.4.*|5.0.*"
=======
>>>>>>> 5d4b50dd
        }
    }
}<|MERGE_RESOLUTION|>--- conflicted
+++ resolved
@@ -25,7 +25,6 @@
     "require-dev": {
         "ext-timecop": "*",
         "ext-xdebug": "*",
-<<<<<<< HEAD
         "friendsofphp/php-cs-fixer": "^2.16",
         "laminas/laminas-diactoros": "^2.2",
         "nyholm/psr7": "^1.2",
@@ -33,13 +32,6 @@
         "roave/security-advisories": "dev-master",
         "symfony/browser-kit": "^4.4|^5.0",
         "symfony/phpunit-bridge": "^5.0"
-=======
-        "nyholm/psr7": "^1.1",
-        "phpunit/phpunit": "^8.4",
-        "symfony/browser-kit": "^3.4|^4.2",
-        "symfony/phpunit-bridge": "^3.4|^4.4",
-        "zendframework/zend-diactoros": "^2.1"
->>>>>>> 5d4b50dd
     },
     "autoload": {
         "psr-4": { "Trikoder\\Bundle\\OAuth2Bundle\\": "" },
@@ -62,12 +54,6 @@
     "extra": {
         "branch-alias": {
             "dev-master": "3.x-dev"
-<<<<<<< HEAD
-        },
-        "symfony": {
-            "require": "4.4.*|5.0.*"
-=======
->>>>>>> 5d4b50dd
         }
     }
 }