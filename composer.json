--- conflicted
+++ resolved
@@ -15,12 +15,7 @@
         "php": ">=7.2",
         "doctrine/doctrine-bundle": "^1.8|^2.0",
         "doctrine/orm": "^2.6",
-<<<<<<< HEAD
         "league/oauth2-server": "^8.0",
-        "psr/event-dispatcher": "^1.0",
-=======
-        "league/oauth2-server": "^7.2",
->>>>>>> fbaa1f68
         "psr/http-factory": "^1.0",
         "sensio/framework-extra-bundle": "^5.3",
         "symfony/framework-bundle": "^3.4|^4.2",
