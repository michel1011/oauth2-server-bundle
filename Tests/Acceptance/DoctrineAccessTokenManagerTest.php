<?php

declare(strict_types=1);

namespace Trikoder\Bundle\OAuth2Bundle\Tests\Acceptance;

use DateTimeImmutable;
use Trikoder\Bundle\OAuth2Bundle\Manager\Doctrine\AccessTokenManager as DoctrineAccessTokenManager;
use Trikoder\Bundle\OAuth2Bundle\Model\AccessToken;
use Trikoder\Bundle\OAuth2Bundle\Model\Client;
use Trikoder\Bundle\OAuth2Bundle\Model\RefreshToken;

/**
<<<<<<< HEAD
 * TODO: This should be in the Integration tests folder but the current tests infrastructure would need improvements first.
=======
 * @TODO   This should be in the Integration tests folder but the current tests infrastructure would need improvements first.
 * @covers \Trikoder\Bundle\OAuth2Bundle\Manager\Doctrine\AccessTokenManager
>>>>>>> fbaa1f68
 */
final class DoctrineAccessTokenManagerTest extends AbstractAcceptanceTest
{
    public function testClearExpired(): void
    {
        $em = $this->client->getContainer()->get('doctrine.orm.entity_manager');

        $doctrineAccessTokenManager = new DoctrineAccessTokenManager($em);

        $client = new Client('client', 'secret');
        $em->persist($client);
        $em->flush();

        timecop_freeze(new DateTimeImmutable());

        try {
            $testData = $this->buildClearExpiredTestData($client);

            /** @var AccessToken $token */
            foreach ($testData['input'] as $token) {
                $doctrineAccessTokenManager->save($token);
            }

            $this->assertSame(3, $doctrineAccessTokenManager->clearExpired());
        } finally {
            timecop_return();
        }

        $this->assertSame(
            $testData['output'],
            $em->getRepository(AccessToken::class)->findBy([], ['identifier' => 'ASC'])
        );
    }

    private function buildClearExpiredTestData(Client $client): array
    {
        $validAccessTokens = [
            $this->buildAccessToken('1111', '+1 day', $client),
            $this->buildAccessToken('2222', '+1 hour', $client),
            $this->buildAccessToken('3333', '+1 second', $client),
            $this->buildAccessToken('4444', 'now', $client),
        ];

        $expiredAccessTokens = [
            $this->buildAccessToken('5555', '-1 day', $client),
            $this->buildAccessToken('6666', '-1 hour', $client),
            $this->buildAccessToken('7777', '-1 second', $client),
        ];

        return [
            'input' => array_merge($validAccessTokens, $expiredAccessTokens),
            'output' => $validAccessTokens,
        ];
    }

    private function buildAccessToken(string $identifier, string $modify, Client $client): AccessToken
    {
        return new AccessToken(
            $identifier,
            new DateTimeImmutable($modify),
            $client,
            null,
            []
        );
    }

    public function testClearExpiredWithRefreshToken(): void
    {
        $em = $this->client->getContainer()->get('doctrine.orm.entity_manager');

        $doctrineAccessTokenManager = new DoctrineAccessTokenManager($em);

        $client = new Client('client', 'secret');
        $em->persist($client);
        $em->flush();

        timecop_freeze(new DateTimeImmutable());

        try {
            $testData = $this->buildClearExpiredTestDataWithRefreshToken($client);

            /** @var RefreshToken $token */
            foreach ($testData['input'] as $token) {
                $doctrineAccessTokenManager->save($token->getAccessToken());
                $em->persist($token);
            }

            $em->flush();

            $this->assertSame(3, $doctrineAccessTokenManager->clearExpired());
        } finally {
            timecop_return();
        }

        $this->assertSame(
            $testData['output'],
            $em->getRepository(RefreshToken::class)->findBy(['accessToken' => null], ['identifier' => 'ASC'])
        );
    }

    private function buildClearExpiredTestDataWithRefreshToken(Client $client): array
    {
        $validRefreshTokens = [
            $this->buildRefreshToken('1111', '+1 day', $client),
            $this->buildRefreshToken('2222', '+1 hour', $client),
            $this->buildRefreshToken('3333', '+1 second', $client),
            $this->buildRefreshToken('4444', 'now', $client),
        ];

        $expiredRefreshTokens = [
            $this->buildRefreshToken('5555', '-1 day', $client),
            $this->buildRefreshToken('6666', '-1 hour', $client),
            $this->buildRefreshToken('7777', '-1 second', $client),
        ];

        return [
            'input' => array_merge($validRefreshTokens, $expiredRefreshTokens),
            'output' => $expiredRefreshTokens,
        ];
    }

    private function buildRefreshToken(string $identifier, string $modify, Client $client): RefreshToken
    {
        return new RefreshToken(
            $identifier,
            new DateTimeImmutable('+1 day'),
            new AccessToken(
                $identifier,
                new DateTimeImmutable($modify),
                $client,
                null,
                []
            )
        );
    }
}<|MERGE_RESOLUTION|>--- conflicted
+++ resolved
@@ -11,12 +11,8 @@
 use Trikoder\Bundle\OAuth2Bundle\Model\RefreshToken;
 
 /**
-<<<<<<< HEAD
- * TODO: This should be in the Integration tests folder but the current tests infrastructure would need improvements first.
-=======
  * @TODO   This should be in the Integration tests folder but the current tests infrastructure would need improvements first.
  * @covers \Trikoder\Bundle\OAuth2Bundle\Manager\Doctrine\AccessTokenManager
->>>>>>> fbaa1f68
  */
 final class DoctrineAccessTokenManagerTest extends AbstractAcceptanceTest
 {
